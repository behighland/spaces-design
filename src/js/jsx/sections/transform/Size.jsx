--- conflicted
+++ resolved
@@ -140,17 +140,12 @@
          * @param {Immutable.List.<Bounds>} boundsShown
          * @return {boolean}
          */
-<<<<<<< HEAD
-        _disabled: function (document, layers) {
+        _disabled: function (document, layers, boundsShown) {
             var _artboardCheck = function (layer) {
                 return layer.isArtboard;
             };
 
-            return layers.isEmpty() ||
-=======
-        _disabled: function (document, layers, boundsShown) {
             return (!layers.isEmpty() && boundsShown.isEmpty()) ||
->>>>>>> 97933622
                 layers.some(function (layer) {
                     return layer.isBackground ||
                         layer.kind === layer.layerKinds.ADJUSTMENT ||
