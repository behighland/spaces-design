--- conflicted
+++ resolved
@@ -141,16 +141,12 @@
          * @return {boolean}
          */
         _disabled: function (document, layers, boundsShown) {
-<<<<<<< HEAD
             var _artboardCheck = function (layer) {
                 return layer.isArtboard;
             };
 
-            return (!layers.isEmpty() && boundsShown.isEmpty()) ||
-=======
             return document.unsupported ||
                 (!layers.isEmpty() && boundsShown.isEmpty()) ||
->>>>>>> 1ec34329
                 layers.some(function (layer) {
                     return layer.isBackground ||
                         layer.kind === layer.layerKinds.ADJUSTMENT ||
