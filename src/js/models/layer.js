/*
 * Copyright (c) 2014 Adobe Systems Incorporated. All rights reserved.
 *  
 * Permission is hereby granted, free of charge, to any person obtaining a
 * copy of this software and associated documentation files (the "Software"), 
 * to deal in the Software without restriction, including without limitation 
 * the rights to use, copy, modify, merge, publish, distribute, sublicense, 
 * and/or sell copies of the Software, and to permit persons to whom the 
 * Software is furnished to do so, subject to the following conditions:
 *  
 * The above copyright notice and this permission notice shall be included in
 * all copies or substantial portions of the Software.
 *  
 * THE SOFTWARE IS PROVIDED "AS IS", WITHOUT WARRANTY OF ANY KIND, EXPRESS OR
 * IMPLIED, INCLUDING BUT NOT LIMITED TO THE WARRANTIES OF MERCHANTABILITY, 
 * FITNESS FOR A PARTICULAR PURPOSE AND NONINFRINGEMENT. IN NO EVENT SHALL THE
 * AUTHORS OR COPYRIGHT HOLDERS BE LIABLE FOR ANY CLAIM, DAMAGES OR OTHER 
 * LIABILITY, WHETHER IN AN ACTION OF CONTRACT, TORT OR OTHERWISE, ARISING 
 * FROM, OUT OF OR IN CONNECTION WITH THE SOFTWARE OR THE USE OR OTHER 
 * DEALINGS IN THE SOFTWARE.
 * 
 */

define(function (require, exports, module) {
    "use strict";

    var Immutable = require("immutable");

    var layerLib = require("adapter/lib/layer");

    var object = require("js/util/object"),
        Bounds = require("./bounds"),
        Radii = require("./radii"),
        Stroke = require("./stroke"),
        Fill = require("./fill"),
        DropShadow = require("./dropshadow"),
        Text = require("./text");

    /**
     * Determine whether a layer model contains unsupported features.
     *
     * @private
     * @param {object} model
     * @return {boolean}
     */
    var _isUnsupported = function (model) {
        switch (model.kind) {
        case layerLib.layerKinds.VIDEO:
        case layerLib.layerKinds["3D"]:
            return true;
        default:
            return false;
        }
    };

    /**
     * A model of Photoshop layer.
     *
     * @constructor
     */
    var Layer = Immutable.Record({
        /**
         * @type {number} Id of layer
         */
        id: null,

        /**
         * @param {string} A unique key for the layer.
         */
        key: null,

        /**
         * @type {string} Layer name
         */
        name: null,

        /**
         * @type {boolean} True if layer is visible
         */
        visible: null,

        /**
         * @type {boolean} True if layer is locked
         */
        locked: null,

        /**
         * @type {boolean} True if layer is selected
         */
        selected: null,

        /**
         * @type {number} Layer Kind
         */
        kind: null,

        /**
         * @type {Bounds} Bounding rectangle for this layer
         */
        bounds: null,

        /**
         * @type {boolean} True if this layer is a background layer
         */
        isBackground: null,

        /**
         * @type {number} Layer opacity as a percentage in [0,100];
         */
        opacity: null,

        /**
         * @type {string} Blend mode ID.
         */
        blendMode: "normal",

        /**
         * @type {Immutable.List.<Stroke>} stroke information
         */
        strokes: null,

        /**
         * @type {?Radii} Border radii
         */
        radii: null,

        /**
         * @type {Immutable.List.<Fill>}
         */
        fills: null,

        /**
         * @type {Immutable.List.<DropShadow>}
         */
        dropShadows: null,

        /**
         * @type {text}
         */
        text: null,

        /**
         * @type {object}
         */
        layerKinds: layerLib.layerKinds,

        /**
         * @type {boolean}
         */
        proportionalScaling: null,

        /**
<<<<<<< HEAD
         *  @type {boolean}
         */
        isArtboard: null
=======
         * @type {boolean} Indicates whether there are features in the layer
         *  that are currently unsupported.
         */
        unsupported: false
>>>>>>> 1ec34329
    });

    Layer.layerKinds = layerLib.layerKinds;

    Object.defineProperties(Layer.prototype, object.cachedGetSpecs({
        /**
         * Subset of properties that define the layer face
         * @type {Immutable.Map.<string, *>}
         */
        "face": function () {
            var self = this;
            return new Immutable.Map({
                id: self.id,
                name: self.name,
                visible: self.visible,
                locked: self.locked,
                selected: self.selected,
                kind: self.kind,
                isBackground: self.isBackground
            });
        },
        /**
         * This layer is safe to be super-selected
         * @type {boolean}
         */
        "superSelectable": function () {
            return !this.locked &&
                this.kind !== this.layerKinds.ADJUSTMENT &&
                this.kind !== this.layerKinds.GROUPEND;
        }
    }));

    /**
     * Determine if the given layer is locked in any way.
     * 
     * @param {object} layerDescriptor
     * @return {boolean}
     */
    var _extractLocked = function (layerDescriptor) {
        var value = layerDescriptor.layerLocking.value;
        
        return value.protectAll ||
            value.protectComposite ||
            value.protectPosition ||
            value.protectTransparency;
    };

    /**
     * Determine the layer opacity as a percentage.
     * 
     * @param {object} layerDescriptor
     * @return {number}
     */
    var _extractOpacity = function (layerDescriptor) {
        return Math.round(100 * layerDescriptor.opacity / 255);
    };

    /**
     * Construct a Layer model from information Photoshop gives after grouping layers
     *
     * @param {number} documentID
     * @param {number} layerID
     * @param {string} layerName Name of the group, provided by Photoshop
     * @param {Boolean} isGroupEnd If the layer is the groupEnd layer or the group start layer
     *
     * @return {Layer}
     */
    Layer.fromGroupDescriptor = function (documentID, layerID, layerName, isGroupEnd) {
        return new Layer({
            id: layerID,
            key: documentID + "." + layerID,
            name: isGroupEnd ? "</Layer Group>" : layerName,
            kind: isGroupEnd ? layerLib.layerKinds.GROUPEND : layerLib.layerKinds.GROUP,
            visible: true,
            locked: false,
            isBackground: false,
            opacity: 100,
            selected: true, // We'll set selected after moving layers
            fills: Immutable.List(),
            strokes: Immutable.List(),
            dropShadows: Immutable.List(),
            mode: "passThrough",
            proportionalScaling: false,
            isArtboard: false
        });
    };

    /**
     * Construct a Layer model from a Photoshop document and layer descriptor.
     *
     * @param {object|Immutable.Record} document Document descriptor or Document model
     * @param {object} layerDescriptor
     * @param {boolean} selected Whether or not this layer is currently selected
     * @return {Layer}
     */
    Layer.fromDescriptor = function (document, layerDescriptor, selected) {
        var id = layerDescriptor.layerID,
            documentID,
            resolution;

        // handle either style of document param
        if (document instanceof Immutable.Record) {
            documentID = document.id;
            resolution = document.resolution;
        } else {
            documentID = document.documentID;
            resolution = object.getPath(document, "resolution.value");
        }

        var model = {
                id: id,
                key: documentID + "." + id,
                name: layerDescriptor.name,
                kind: layerDescriptor.layerKind,
                visible: layerDescriptor.visible,
                locked: _extractLocked(layerDescriptor),
                isBackground: layerDescriptor.background,
                opacity: _extractOpacity(layerDescriptor),
                selected: selected,
                bounds: Bounds.fromLayerDescriptor(layerDescriptor),
                radii: Radii.fromLayerDescriptor(layerDescriptor),
                strokes: Stroke.fromLayerDescriptor(layerDescriptor),
                fills: Fill.fromLayerDescriptor(layerDescriptor),
                dropShadows: DropShadow.fromLayerDescriptor(layerDescriptor),
                text: Text.fromLayerDescriptor(resolution, layerDescriptor),
                proportionalScaling: layerDescriptor.proportionalScaling,
                isArtboard: object.getPath(layerDescriptor, "artboard.value.artboardEnabled")

            };

        var mode = object.getPath(layerDescriptor, "mode.value");
        if (mode) {
            model.blendMode = mode;
        }

        model.unsupported = _isUnsupported(model);

        return new Layer(model);
    };

    /**
     * Reset this layer model using the given Photoshop layer descriptor.
     *
     * @param {object} layerDescriptor
     * @param {Document} previousDocument
     * @return {Layer}
     */
    Layer.prototype.resetFromDescriptor = function (layerDescriptor, previousDocument) {
        var resolution = previousDocument.resolution,
            model = {
                name: layerDescriptor.name,
                kind: layerDescriptor.layerKind,
                visible: layerDescriptor.visible,
                locked: _extractLocked(layerDescriptor),
                isBackground: layerDescriptor.background,
                opacity: _extractOpacity(layerDescriptor),
                bounds: Bounds.fromLayerDescriptor(layerDescriptor),
                radii: Radii.fromLayerDescriptor(layerDescriptor),
                strokes: Stroke.fromLayerDescriptor(layerDescriptor),
                fills: Fill.fromLayerDescriptor(layerDescriptor),
                dropShadows: DropShadow.fromLayerDescriptor(layerDescriptor),
                text: Text.fromLayerDescriptor(resolution, layerDescriptor),
                proportionalScaling: layerDescriptor.proportionalScaling,
                isArtboard: object.getPath(layerDescriptor, "artboard.value.artboardEnabled")
            };

        var mode = object.getPath(layerDescriptor, "mode.value");
        if (mode) {
            model.blendMode = mode;
        }

        return this.merge(model);
    };

    module.exports = Layer;
});<|MERGE_RESOLUTION|>--- conflicted
+++ resolved
@@ -150,16 +150,15 @@
         proportionalScaling: null,
 
         /**
-<<<<<<< HEAD
          *  @type {boolean}
          */
-        isArtboard: null
-=======
+        isArtboard: null,
+
+        /**
          * @type {boolean} Indicates whether there are features in the layer
          *  that are currently unsupported.
          */
         unsupported: false
->>>>>>> 1ec34329
     });
 
     Layer.layerKinds = layerLib.layerKinds;
